--- conflicted
+++ resolved
@@ -6,11 +6,8 @@
 package socket
 
 import (
-<<<<<<< HEAD
+	"errors"
 	"log"
-=======
-	"errors"
->>>>>>> df506cf6
 	"syscall"
 	"time"
 	"unsafe"
@@ -97,12 +94,8 @@
 		}
 		time.Sleep(time.Second)
 	}
-<<<<<<< HEAD
 	log.Println("[BIND] busy")
-	return syscall.EBUSY
-=======
 	return ErrSocketBindTimeout
->>>>>>> df506cf6
 }
 
 // Socket Level
